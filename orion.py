#!/usr/bin/env python3
"""
Orion Launcher - Minecraft 启动器

主程序入口
"""

import logging
import os
import sys

from PySide6.QtCore import QLocale, QTranslator
from PySide6.QtWidgets import QApplication
from View import MainWindow

<<<<<<< HEAD
import init     # 导入 init.py 以初始化环境
from Utils.app_lock import AppLock

@AppLock.lock_this(name="OrionLauncher")
=======

>>>>>>> 179128ba
def main():
    """主程序入口"""
    # 创建应用程序
    app = QApplication(sys.argv)
    app.setApplicationName("Orion Launcher")
    app.setApplicationDisplayName("Orion Launcher")

    # 设置中文本地化
    locale = QLocale(QLocale.Chinese, QLocale.China)
    translator = QTranslator()
    if translator.load(
        locale, "orion", "_", os.path.join(os.path.dirname(__file__), "translations")
    ):
        app.installTranslator(translator)

    # 设置样式表
    app.setStyleSheet(
        """
        QWidget {
            background-color: #2E2E2E;
            color: #EEEEEE;
            font-family: "Microsoft YaHei", "SimHei", sans-serif;
        }
        QLabel {
            background: transparent;
        }
        QCheckBox {
            background: transparent;
        }
    """
    )

    # 创建主窗口
    window = MainWindow()
    window.show()

    # 运行应用程序
    sys.exit(app.exec())


if __name__ == "__main__":
    main()<|MERGE_RESOLUTION|>--- conflicted
+++ resolved
@@ -13,14 +13,9 @@
 from PySide6.QtWidgets import QApplication
 from View import MainWindow
 
-<<<<<<< HEAD
-import init     # 导入 init.py 以初始化环境
 from Utils.app_lock import AppLock
 
 @AppLock.lock_this(name="OrionLauncher")
-=======
-
->>>>>>> 179128ba
 def main():
     """主程序入口"""
     # 创建应用程序
